--- conflicted
+++ resolved
@@ -21,8 +21,6 @@
     history = history or []
     history.append((message, ""))
     bot_reply = ""
-
-<<<<<<< HEAD
     try:
         session_manager.add_message(session_id, "user", message)
 
@@ -184,38 +182,6 @@
     
     # 메시지 전송
     txt_input.submit(
-=======
-    for tok in ask_mcp(message):
-        bot_reply += tok
-        yield history[:-1] + [(message, bot_reply)], ""
-    history[-1] = (message, bot_reply)
-    yield history, ""
-
-with gr.Blocks() as demo:
-    chatbot = gr.Chatbot()
-    txt = gr.Textbox(show_label=False, placeholder="메세지를 입력하고 Enter")
-    try:
-        response_generator = ask_mcp(message)
-        for tok in ask_mcp(message):
-            bot_reply += tok
-            yield history[:-1] + [(message, bot_reply)], ""
-    
-        history[-1] = (message, bot_reply)
-        yield history, ""
-    except Exception as e:
-        history[-1] = (message, f"Error: {str(e)}")
-        yield history, ""
-
-def clear_chat():
-    return [], ""
-
-with gr.Blocks() as demo:
-    gr.Markdown("MCP 통합 AI 어시스턴트")
-    chatbot = gr.Chatbot()
-    txt = gr.Textbox(show_label=False, placeholder="메세지를 입력하고 Enter")
-    clear_btn = gr.Button("초기화", sacle=1, variant="secondary")
-    txt.submit(
->>>>>>> 2feebeea
         chat_fn,
         inputs=[txt_input, chatbot, current_session_id],
         outputs=[chatbot, txt_input, current_session_id, session_list],
@@ -245,6 +211,11 @@
     clear_chat_btn.click(
         clear_current_chat,
         outputs=[chatbot, txt_input]
+    )
+    clear_btn.click(
+        clear_chat,
+        outputs=[chatbot, txt],
+        queue=False
     )
 
 def launch_ui(host="0.0.0.0", port=7860, share=False, debug=False):
@@ -259,11 +230,6 @@
         debug=debug,
         show_error=True
     )
-    clear_btn.click(
-        clear_chat,
-        outputs=[chatbot, txt],
-        queue=False
-    )
 
 # 직접 실행시
 if __name__ == "__main__":
